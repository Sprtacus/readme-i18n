<!-- readme-i18n start -->
<p align="right">
  <strong>Languages:</strong> <a href="README.md">🇬🇧 EN</a> ·
  <a href="translations/README.DE.md">🇩🇪 DE</a> ·
  <a href="translations/README.ZH.md">🇨🇳 ZH</a><br>
  <sub>generated with <a href="https://github.com/Sprtacus/readme-i18n/">readme-i18n</a> using DeepL</sub>
</p>
<!-- readme-i18n end -->

# readme-i18n

> ⚠️ **This project is in early development and maintained in my free time.** ⚠️  
<<<<<<< HEAD
=======
> Expect breaking changes – contributions and ideas are always welcome!
>>>>>>> 0ae452a1

Automatically translate your `README.md` into multiple languages using the [DeepL API](https://www.deepl.com/docs-api/).  
Ideal for developers who want to keep multilingual documentation up to date – manually or automatically via Git hooks.

<<<<<<< HEAD
## ✨ Features
ads
=======
## Features

>>>>>>> 0ae452a1
- Translates your `README.md` into any DeepL-supported language
- Generates and updates `README.xx.md` files (e.g. `README.de.md`, `README.fr.md`)
- Easy integration into any existing Git project
- `.env` support for secure API key handling
- Optional Git hook: auto-translate on every push
- MIT licensed – free for private and commercial use

## How to Integrate

Clone this repository into your project (e.g. under `tools/`):

```bash
git clone https://github.com/Sprtacus/readme-i18n.git tools/readme-i18n
```
or add it as a submodule:
```bash
<<<<<<< HEAD
git submodule add https://github.com/Sprtacus/readme-i18n.git tools/readme-i18n
```

## 📄 License

This project is licensed under the MIT License.
=======
git submodule add https://github.com/YOUR-USERNAME/readme-i18n.git tools/readme-i18n
```

## License

This project is licensed under the MIT License.
>>>>>>> 0ae452a1
<|MERGE_RESOLUTION|>--- conflicted
+++ resolved
@@ -10,21 +10,12 @@
 # readme-i18n
 
 > ⚠️ **This project is in early development and maintained in my free time.** ⚠️  
-<<<<<<< HEAD
-=======
-> Expect breaking changes – contributions and ideas are always welcome!
->>>>>>> 0ae452a1
 
 Automatically translate your `README.md` into multiple languages using the [DeepL API](https://www.deepl.com/docs-api/).  
 Ideal for developers who want to keep multilingual documentation up to date – manually or automatically via Git hooks.
 
-<<<<<<< HEAD
-## ✨ Features
-ads
-=======
 ## Features
 
->>>>>>> 0ae452a1
 - Translates your `README.md` into any DeepL-supported language
 - Generates and updates `README.xx.md` files (e.g. `README.de.md`, `README.fr.md`)
 - Easy integration into any existing Git project
@@ -41,18 +32,9 @@
 ```
 or add it as a submodule:
 ```bash
-<<<<<<< HEAD
-git submodule add https://github.com/Sprtacus/readme-i18n.git tools/readme-i18n
-```
-
-## 📄 License
-
-This project is licensed under the MIT License.
-=======
 git submodule add https://github.com/YOUR-USERNAME/readme-i18n.git tools/readme-i18n
 ```
 
 ## License
 
-This project is licensed under the MIT License.
->>>>>>> 0ae452a1
+This project is licensed under the MIT License.